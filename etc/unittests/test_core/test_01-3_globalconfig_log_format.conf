[Allpix]
detectors_file = "detector_missing_model.conf"
number_of_events = 1
random_seed = 0
log_format = LONG

<<<<<<< HEAD
#PASS (STATUS) <Allpix.cpp/load:L122> Initialized PRNG with configured seed 0
=======
#PASS (STATUS) <Allpix.cpp/load:L126> Initialized PRNG with configured seed 0
#LABEL coverage
>>>>>>> 1444de94
<|MERGE_RESOLUTION|>--- conflicted
+++ resolved
@@ -4,9 +4,5 @@
 random_seed = 0
 log_format = LONG
 
-<<<<<<< HEAD
 #PASS (STATUS) <Allpix.cpp/load:L122> Initialized PRNG with configured seed 0
-=======
-#PASS (STATUS) <Allpix.cpp/load:L126> Initialized PRNG with configured seed 0
-#LABEL coverage
->>>>>>> 1444de94
+#LABEL coverage