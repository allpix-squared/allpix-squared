[Allpix]
detectors_file = "detector_implant.conf"
number_of_events = 1
random_seed = 0

[GeometryBuilderGeant4]

[DepositionGeant4]
particle_type = "e+"
source_energy = 5MeV
source_position = 0um 0um -500um
beam_size = 0
beam_direction = 0 0 1

[ElectricFieldReader]
log_level = TRACE
model = "init"
file_name = "../../../examples/example_electric_field.init"

[GenericPropagation]
temperature = 293K
charge_per_step = 100
propagate_electrons = false
propagate_holes = true

[SimpleTransfer]
collect_from_implant = true
log_level = DEBUG

<<<<<<< HEAD
#PASS [R:SimpleTransfer:mydetector] Skipping set of 12 propagated charges at (441.26um,882.651um,-199.814um) because their local position is not in implant range
#PASSOSX [R:SimpleTransfer:mydetector] Skipping set of 12 propagated charges at (443.928um,883.666um,-199.161um) because their local position is not in implant range
=======
#PASS [R:SimpleTransfer:mydetector] Skipping set of 18 propagated charges at (420.586um,887.265um,-199.163um) because their local position is not in implant range
#PASSOSX [R:SimpleTransfer:mydetector] Skipping set of 22 propagated charges at (428.857um,875.94um,-198.681um) because their local position is not in implant range
>>>>>>> 61c06a03
<|MERGE_RESOLUTION|>--- conflicted
+++ resolved
@@ -27,10 +27,5 @@
 collect_from_implant = true
 log_level = DEBUG
 
-<<<<<<< HEAD
-#PASS [R:SimpleTransfer:mydetector] Skipping set of 12 propagated charges at (441.26um,882.651um,-199.814um) because their local position is not in implant range
-#PASSOSX [R:SimpleTransfer:mydetector] Skipping set of 12 propagated charges at (443.928um,883.666um,-199.161um) because their local position is not in implant range
-=======
 #PASS [R:SimpleTransfer:mydetector] Skipping set of 18 propagated charges at (420.586um,887.265um,-199.163um) because their local position is not in implant range
-#PASSOSX [R:SimpleTransfer:mydetector] Skipping set of 22 propagated charges at (428.857um,875.94um,-198.681um) because their local position is not in implant range
->>>>>>> 61c06a03
+#PASSOSX [R:SimpleTransfer:mydetector] Skipping set of 22 propagated charges at (428.857um,875.94um,-198.681um) because their local position is not in implant range