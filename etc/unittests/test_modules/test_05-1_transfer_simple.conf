--- conflicted
+++ resolved
@@ -26,10 +26,5 @@
 [SimpleTransfer]
 log_level = TRACE
 
-<<<<<<< HEAD
-#PASS [R:SimpleTransfer:mydetector] Set of 15407 charges combined at (2,2)
-#PASSOSX [R:SimpleTransfer:mydetector] Set of 15470 charges combined at (2,2)
-=======
 #PASS [R:SimpleTransfer:mydetector] Set of 18810 charges combined at (2,2)
-#PASSOSX [R:SimpleTransfer:mydetector] Set of 18844 charges combined at (2,2)
->>>>>>> 6127190f
+#PASSOSX [R:SimpleTransfer:mydetector] Set of 18844 charges combined at (2,2)