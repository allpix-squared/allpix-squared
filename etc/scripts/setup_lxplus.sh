if [ ! -d "/cvmfs/sft.cern.ch" ]; then
    echo "CVMFS not available"
    return
fi

# Get our directory and load the CI init
ABSOLUTE_PATH=`dirname $(readlink -f ${BASH_SOURCE[0]})`

# Set the compiler type to gcc
# FIXME: Investigate why LLVM fails to link correct CLHEP
export COMPILER_TYPE="gcc"

# Load default configuration
source $ABSOLUTE_PATH/../../.gitlab/ci/init_x86_64.sh
<<<<<<< HEAD

# Add LLVM compiler to system PATH to load clang-format and clang-tidy
export PATH="/cvmfs/clicdp.cern.ch/compilers/llvm/4.0.0/x86_64-centos7/bin/:$PATH"

# Load different Geant for the moment, because CLICdp version does not have QT
# FIXME: This should not be a fixed directory
export G4INSTALL=/cvmfs/sft.cern.ch/lcg/releases/Geant4/10.03.p01-8919f/x86_64-slc6-gcc62-opt/
source $G4INSTALL/bin/geant4.sh
export CMAKE_PREFIX_PATH="$G4INSTALL:$CMAKE_PREFIX_PATH"
# Point to corresponding CLHEP
export CMAKE_PREFIX_PATH="/cvmfs/sft.cern.ch/lcg/releases/clhep/2.3.4.4-adaae/x86_64-slc6-gcc62-opt:$CMAKE_PREFIX_PATH"
=======
>>>>>>> 7f70e190
<|MERGE_RESOLUTION|>--- conflicted
+++ resolved
@@ -6,23 +6,8 @@
 # Get our directory and load the CI init
 ABSOLUTE_PATH=`dirname $(readlink -f ${BASH_SOURCE[0]})`
 
-# Set the compiler type to gcc
-# FIXME: Investigate why LLVM fails to link correct CLHEP
-export COMPILER_TYPE="gcc"
+# Set the compiler type to LLVM to also load clang-format and clang-tidy
+export COMPILER_TYPE="llvm"
 
 # Load default configuration
 source $ABSOLUTE_PATH/../../.gitlab/ci/init_x86_64.sh
-<<<<<<< HEAD
-
-# Add LLVM compiler to system PATH to load clang-format and clang-tidy
-export PATH="/cvmfs/clicdp.cern.ch/compilers/llvm/4.0.0/x86_64-centos7/bin/:$PATH"
-
-# Load different Geant for the moment, because CLICdp version does not have QT
-# FIXME: This should not be a fixed directory
-export G4INSTALL=/cvmfs/sft.cern.ch/lcg/releases/Geant4/10.03.p01-8919f/x86_64-slc6-gcc62-opt/
-source $G4INSTALL/bin/geant4.sh
-export CMAKE_PREFIX_PATH="$G4INSTALL:$CMAKE_PREFIX_PATH"
-# Point to corresponding CLHEP
-export CMAKE_PREFIX_PATH="/cvmfs/sft.cern.ch/lcg/releases/clhep/2.3.4.4-adaae/x86_64-slc6-gcc62-opt:$CMAKE_PREFIX_PATH"
-=======
->>>>>>> 7f70e190
