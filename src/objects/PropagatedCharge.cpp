--- conflicted
+++ resolved
@@ -57,11 +57,7 @@
  * Object is stored as TRef and can only be accessed if pointed object is in scope
  */
 const DepositedCharge* PropagatedCharge::getDepositedCharge() const {
-<<<<<<< HEAD
-    auto deposited_charge = deposited_charge_.get();
-=======
-    auto* deposited_charge = dynamic_cast<DepositedCharge*>(deposited_charge_.GetObject());
->>>>>>> 61ba5a64
+    auto* deposited_charge = deposited_charge_.get();
     if(deposited_charge == nullptr) {
         throw MissingReferenceException(typeid(*this), typeid(DepositedCharge));
     }
@@ -74,11 +70,7 @@
  * Object is stored as TRef and can only be accessed if pointed object is in scope
  */
 const MCParticle* PropagatedCharge::getMCParticle() const {
-<<<<<<< HEAD
-    auto mc_particle = mc_particle_.get();
-=======
-    auto* mc_particle = dynamic_cast<MCParticle*>(mc_particle_.GetObject());
->>>>>>> 61ba5a64
+    auto* mc_particle = mc_particle_.get();
     if(mc_particle == nullptr) {
         throw MissingReferenceException(typeid(*this), typeid(MCParticle));
     }
