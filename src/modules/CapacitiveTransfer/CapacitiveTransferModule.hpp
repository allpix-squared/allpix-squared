--- conflicted
+++ resolved
@@ -71,7 +71,6 @@
         std::shared_ptr<Detector> detector_;
         std::shared_ptr<DetectorModel> model_;
 
-<<<<<<< HEAD
         /**
          * @brief Compare two pixels, necessary to store them in the a std::map
          */
@@ -83,10 +82,6 @@
                 return p1.x() < p2.x();
             }
         };
-=======
-        // Message containing the propagated charges
-        std::shared_ptr<PropagatedChargeMessage> propagated_message_;
->>>>>>> 2edbebfc
 
         // Statistical information
         unsigned int total_transferred_charges_{};
