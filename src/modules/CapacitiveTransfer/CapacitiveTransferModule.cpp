--- conflicted
+++ resolved
@@ -259,11 +259,7 @@
     LOG(TRACE) << "Transferring charges to pixels";
     unsigned int transferred_charges_count = 0;
     std::map<Pixel::Index, std::pair<double, std::vector<const PropagatedCharge*>>> pixel_map;
-<<<<<<< HEAD
-    for(auto& propagated_charge : propagated_message->getData()) {
-=======
-    for(const auto& propagated_charge : propagated_message_->getData()) {
->>>>>>> 61ba5a64
+    for(const auto& propagated_charge : propagated_message->getData()) {
         auto position = propagated_charge.getLocalPosition();
         // Ignore if outside depth range of implant
         if(std::fabs(position.z() - (model_->getSensorCenter().z() + model_->getSensorSize().z() / 2.0)) >
