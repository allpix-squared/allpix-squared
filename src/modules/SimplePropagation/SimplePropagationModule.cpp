--- conflicted
+++ resolved
@@ -77,11 +77,7 @@
 }
 
 void SimplePropagationModule::create_output_plots(unsigned int event_num) {
-<<<<<<< HEAD
     LOG(TRACE) << "Writing output plots";
-=======
-    LOG(DEBUG) << "Writing debug plots";
->>>>>>> 32793d4c
 
     // enable prefer GL
     gStyle->SetCanvasPreferGL(kTRUE);
@@ -533,11 +529,7 @@
 // write debug plots
 void SimplePropagationModule::finalize() {
     if(config_.get<bool>("output_plots")) {
-<<<<<<< HEAD
         LOG(TRACE) << "Closing output plots";
-
-=======
->>>>>>> 32793d4c
         debug_file_->Close();
         delete debug_file_;
     }
