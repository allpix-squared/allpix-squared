--- conflicted
+++ resolved
@@ -115,11 +115,6 @@
 
         std::atomic_size_t number_of_sensors_{0};
 
-<<<<<<< HEAD
-        double decay_cutoff_time_{};
-
-=======
->>>>>>> a05cf277
         // Mutex used for the construction of histograms
         std::mutex histogram_mutex_;
     };
