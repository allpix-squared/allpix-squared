--- conflicted
+++ resolved
@@ -259,15 +259,17 @@
     // Get the creation energy for charge (default is silicon electron hole pair energy)
     auto charge_creation_energy = config_.get<double>("charge_creation_energy", Units::get(3.64, "eV"));
     auto fano_factor = config_.get<double>("fano_factor", 0.115);
+    auto cutoff_time = config_.get<double>("cutoff_time");
 
     // Construct the sensitive detectors and fields.
     if(run_manager_mt == nullptr) {
         // Create the info track manager for the main thread before creating the Sensitive detectors.
         track_info_manager_ = std::make_unique<TrackInfoManager>();
-        construct_sensitive_detectors_and_fields(fano_factor, charge_creation_energy);
+        construct_sensitive_detectors_and_fields(fano_factor, charge_creation_energy, cutoff_time);
     } else {
         // In MT-mode we register a builder that will be called for each thread to construct the SD when needed.
-        auto detector_construction = std::make_unique<SDAndFieldConstruction>(this, fano_factor, charge_creation_energy);
+        auto detector_construction =
+            std::make_unique<SDAndFieldConstruction>(this, fano_factor, charge_creation_energy, cutoff_time);
         run_manager_mt->SetSDAndFieldConstruction(std::move(detector_construction));
     }
 
@@ -383,7 +385,9 @@
     run_manager_mt->TerminateForThread();
 }
 
-void DepositionGeant4Module::construct_sensitive_detectors_and_fields(double fano_factor, double charge_creation_energy) {
+void DepositionGeant4Module::construct_sensitive_detectors_and_fields(double fano_factor,
+                                                                      double charge_creation_energy,
+                                                                      double cutoff_time) {
     if(geo_manager_->hasMagneticField()) {
         MagneticFieldType magnetic_field_type_ = geo_manager_->getMagneticFieldType();
 
@@ -412,19 +416,8 @@
         useful_deposition = true;
 
         // Get model of the sensitive device
-<<<<<<< HEAD
-        auto* sensitive_detector_action =
-            new SensitiveDetectorActionG4(detector, track_info_manager_.get(), charge_creation_energy, fano_factor);
-=======
-        auto* sensitive_detector_action = new SensitiveDetectorActionG4(this,
-                                                                        detector,
-                                                                        messenger_,
-                                                                        track_info_manager_.get(),
-                                                                        charge_creation_energy,
-                                                                        fano_factor,
-                                                                        config_.get<double>("cutoff_time"),
-                                                                        getRandomSeed());
->>>>>>> 51869beb
+        auto* sensitive_detector_action = new SensitiveDetectorActionG4(
+            detector, track_info_manager_.get(), charge_creation_energy, fano_factor, cutoff_time);
         auto logical_volume = geo_manager_->getExternalObject<G4LogicalVolume>(detector->getName(), "sensor_log");
         if(logical_volume == nullptr) {
             throw ModuleError("Detector " + detector->getName() + " has no sensitive device (broken Geant4 geometry)");
