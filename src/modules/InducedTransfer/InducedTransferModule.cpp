/**
 * @file
 * @brief Implementation of InducedTransfer module
 * @copyright Copyright (c) 2019-2020 CERN and the Allpix Squared authors.
 * This software is distributed under the terms of the MIT License, copied verbatim in the file "LICENSE.md".
 * In applying this license, CERN does not waive the privileges and immunities granted to it by virtue of its status as an
 * Intergovernmental Organization or submit itself to any jurisdiction.
 */

#include "InducedTransferModule.hpp"

#include <string>
#include <utility>

#include "core/module/Event.hpp"
#include "core/utils/log.h"
#include "objects/PixelCharge.hpp"

using namespace allpix;
using namespace ROOT::Math;

InducedTransferModule::InducedTransferModule(Configuration& config,
                                             Messenger* messenger,
                                             const std::shared_ptr<Detector>& detector)
    : Module(config, detector), messenger_(messenger), detector_(detector) {
    // Enable parallelization of this module if multithreading is enabled
    enable_parallelization();

    using XYVectorInt = DisplacementVector2D<Cartesian2D<int>>;

    // Save detector model
    model_ = detector_->getModel();

    // Set default value for config variables and store value
    config_.setDefault<XYVectorInt>("induction_matrix", XYVectorInt(3, 3));
    matrix_ = config_.get<XYVectorInt>("induction_matrix");

    // Require propagated deposits for single detector
    messenger_->bindSingle<PropagatedChargeMessage>(this, MsgFlags::REQUIRED);
}

void InducedTransferModule::init() {

    // This module requires a weighting potential - otherwise everything is lost...
    if(!detector_->hasWeightingPotential()) {
        throw ModuleError("This module requires a weighting potential.");
    }
}

void InducedTransferModule::run(Event* event) {
    auto propagated_message = messenger_->fetchMessage<PropagatedChargeMessage>(this, event);

    // Calculate induced charge by total motion of charge carriers
    LOG(TRACE) << "Calculating induced charge on pixels";
    bool found_electrons = false, found_holes = false;

    std::map<Pixel::Index, std::vector<std::pair<double, const PropagatedCharge*>>> pixel_map;
<<<<<<< HEAD
    for(auto& propagated_charge : propagated_message->getData()) {
=======
    for(const auto& propagated_charge : propagated_message_->getData()) {
>>>>>>> 61ba5a64

        // Make sure both electrons and holes are present in the input data
        if(propagated_charge.getType() == CarrierType::ELECTRON) {
            found_electrons = true;
        } else if(propagated_charge.getType() == CarrierType::HOLE) {
            found_holes = true;
        }

        const auto* deposited_charge = propagated_charge.getDepositedCharge();

        // Get start and end point by looking at deposited and propagated charge local positions
        auto position_end = propagated_charge.getLocalPosition();
        auto position_start = deposited_charge->getLocalPosition();

        // Find the nearest pixel
        auto xpixel = static_cast<int>(std::round(position_end.x() / model_->getPixelSize().x()));
        auto ypixel = static_cast<int>(std::round(position_end.y() / model_->getPixelSize().y()));
        LOG(TRACE) << "Calculating induced charge from carriers below pixel "
                   << Pixel::Index(static_cast<unsigned int>(xpixel), static_cast<unsigned int>(ypixel)) << ", moved from "
                   << Units::display(position_start, {"um", "mm"}) << " to " << Units::display(position_end, {"um", "mm"})
                   << ", " << Units::display(propagated_charge.getGlobalTime() - deposited_charge->getGlobalTime(), "ns");

        // Loop over NxN pixels:
        for(int x = xpixel - matrix_.x() / 2; x <= xpixel + matrix_.x() / 2; x++) {
            for(int y = ypixel - matrix_.y() / 2; y <= ypixel + matrix_.y() / 2; y++) {
                // Ignore if out of pixel grid
                if(!detector_->isWithinPixelGrid(x, y)) {
                    LOG(TRACE) << "Pixel (" << x << "," << y << ") skipped, outside the grid";
                    continue;
                }

                Pixel::Index pixel_index(static_cast<unsigned int>(x), static_cast<unsigned int>(y));
                auto ramo_end = detector_->getWeightingPotential(position_end, pixel_index);
                auto ramo_start = detector_->getWeightingPotential(position_start, pixel_index);

                // Induced charge on electrode is q_int = q * (phi(x1) - phi(x0))
                auto induced = static_cast<double>(propagated_charge.getSign() * propagated_charge.getCharge()) *
                               (ramo_end - ramo_start);
                LOG(TRACE) << "Pixel " << pixel_index << " dPhi = " << (ramo_end - ramo_start) << ", induced "
                           << propagated_charge.getType() << " q = " << Units::display(induced, "e");

                // Add the pixel the list of hit pixels
                pixel_map[pixel_index].emplace_back(induced, &propagated_charge);
            }
        }
    }

    // Send an error message if this even only contained one of the two carrier types
    if(!found_electrons || !found_holes) {
        LOG(ERROR) << "Did not find charge carriers of type \"" << (found_electrons ? "holes" : "electrons")
                   << "\" in this event." << std::endl
                   << "This will cause wrong calculation of induced charge";
    }

    // Create pixel charges
    LOG(TRACE) << "Combining charges at same pixel";
    std::vector<PixelCharge> pixel_charges;
    for(auto& pixel_index_charge : pixel_map) {
        double charge = 0;
        std::vector<const PropagatedCharge*> prop_charges;
        for(auto& prop_pair : pixel_index_charge.second) {
            charge += prop_pair.first;
            prop_charges.push_back(prop_pair.second);
        }

        // Get pixel object from detector
        auto pixel = detector_->getPixel(pixel_index_charge.first.x(), pixel_index_charge.first.y());

        pixel_charges.emplace_back(pixel, std::round(charge), prop_charges);
        LOG(DEBUG) << "Set of " << charge << " charges combined at " << pixel.getIndex();
    }

    // Dispatch message of pixel charges
    auto pixel_message = std::make_shared<PixelChargeMessage>(pixel_charges, detector_);
    messenger_->dispatchMessage(this, pixel_message, event);
}<|MERGE_RESOLUTION|>--- conflicted
+++ resolved
@@ -55,11 +55,7 @@
     bool found_electrons = false, found_holes = false;
 
     std::map<Pixel::Index, std::vector<std::pair<double, const PropagatedCharge*>>> pixel_map;
-<<<<<<< HEAD
-    for(auto& propagated_charge : propagated_message->getData()) {
-=======
-    for(const auto& propagated_charge : propagated_message_->getData()) {
->>>>>>> 61ba5a64
+    for(const auto& propagated_charge : propagated_message->getData()) {
 
         // Make sure both electrons and holes are present in the input data
         if(propagated_charge.getType() == CarrierType::ELECTRON) {
