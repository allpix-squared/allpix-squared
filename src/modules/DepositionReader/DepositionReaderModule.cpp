--- conflicted
+++ resolved
@@ -306,14 +306,10 @@
 
         // Treat MCParticles
         auto mc_particle_message = std::make_shared<MCParticleMessage>(std::move(mc_particles[detector]), detector);
-<<<<<<< HEAD
-        messenger_->dispatchMessage(this, mc_particle_message, event);
-=======
         if(create_mcparticles_) {
             // Send the mc particle information
-            messenger_->dispatchMessage(this, mc_particle_message);
-        }
->>>>>>> 6127190f
+            messenger_->dispatchMessage(this, mc_particle_message, event);
+        }
 
         if(!deposits[detector].empty()) {
             double total_deposits = 0;
