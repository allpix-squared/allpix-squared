/**
 * @file
 * @brief Implementation of DepositionReader module
 *
 * @copyright Copyright (c) 2019-2020 CERN and the Allpix Squared authors.
 * This software is distributed under the terms of the MIT License, copied verbatim in the file "LICENSE.md".
 * In applying this license, CERN does not waive the privileges and immunities granted to it by virtue of its status as an
 * Intergovernmental Organization or submit itself to any jurisdiction.
 */

#include "DepositionReaderModule.hpp"

#include <string>
#include <utility>

#include "core/utils/log.h"

using namespace allpix;

DepositionReaderModule::DepositionReaderModule(Configuration& config, Messenger* messenger, GeometryManager* geo_manager)
    : BufferedModule(config), geo_manager_(geo_manager), messenger_(messenger) {
    // Enable parallelization of this module if multithreading is enabled
    enable_parallelization();

    config_.setDefault<double>("charge_creation_energy", Units::get(3.64, "eV"));
    config_.setDefault<double>("fano_factor", 0.115);
    config_.setDefault<size_t>("detector_name_chars", 0);
    config_.setDefault<std::string>("unit_length", "mm");
    config_.setDefault<std::string>("unit_time", "ns");
    config_.setDefault<std::string>("unit_energy", "MeV");
    config_.setDefault<bool>("require_sequential_events", true);
    config_.setDefault<bool>("assign_timestamps", true);
    config_.setDefault<bool>("create_mcparticles", true);

    config_.setDefaultArray<std::string>("branch_names",
                                         {"event",
                                          "energy",
                                          "time",
                                          "position.x",
                                          "position.y",
                                          "position.z",
                                          "detector",
                                          "pdg_code",
                                          "track_id",
                                          "parent_id"});

    config_.setDefault<bool>("output_plots", false);
    config_.setDefault<int>("output_plots_scale", Units::get(100, "ke"));

    // Get the creation energy for charge (default is silicon electron hole pair energy)
    charge_creation_energy_ = config_.get<double>("charge_creation_energy");
    fano_factor_ = config_.get<double>("fano_factor");
    volume_chars_ = config_.get<size_t>("detector_name_chars");

    unit_length_ = config_.get<std::string>("unit_length");
    unit_time_ = config_.get<std::string>("unit_time");
    unit_energy_ = config_.get<std::string>("unit_energy");

    require_sequential_events_ = config_.get<bool>("require_sequential_events");
    time_available_ = config_.get<bool>("assign_timestamps");
    create_mcparticles_ = config.get<bool>("create_mcparticles");
}

void DepositionReaderModule::init() {

    if(!time_available_) {
        LOG(WARNING) << "No time information provided, all energy deposition will be assigned to t = 0";
    }
    if(!create_mcparticles_) {
        LOG(WARNING) << "No MCParticle objects will be produced";
    }

    // Check which file type we want to read:
    file_model_ = config_.get<std::string>("model");
    std::transform(file_model_.begin(), file_model_.end(), file_model_.begin(), ::tolower);
    if(file_model_ == "csv") {
        // Open the file with the objects
        auto file_path = config_.getPathWithExtension("file_name", "csv", true);
        input_file_ = std::make_unique<std::ifstream>(file_path);
        if(!input_file_->is_open()) {
            throw InvalidValueError(config_, "file_name", "could not open input file");
        }
    } else if(file_model_ == "root") {
        auto file_path = config_.getPathWithExtension("file_name", "root", true);
        input_file_root_ = std::make_unique<TFile>(file_path.c_str(), "READ");
        if(!input_file_root_->IsOpen()) {
            throw InvalidValueError(config_, "file_name", "could not open input file");
        }
        input_file_root_->cd();
        auto tree = config_.get<std::string>("tree_name");
        tree_reader_ = std::make_shared<TTreeReader>(tree.c_str(), input_file_root_.get());
        if(tree_reader_->GetEntryStatus() == TTreeReader::kEntryNoTree) {
            throw InvalidValueError(config_, "tree_name", "could not open tree");
        }
        LOG(INFO) << "Initialized tree reader for tree " << tree << ", found " << tree_reader_->GetEntries(false)
                  << " entries";

        // Check if we have branch names configured and use the default values otherwise:
        auto branch_list = config_.getArray<std::string>("branch_names");

        // Exactly 10 branch names are required unless time or monte carlo particles are left out:
        size_t required_list_size =
            10 - static_cast<size_t>(time_available_ ? 0 : 1) - static_cast<size_t>(create_mcparticles_ ? 0 : 2);
        if(branch_list.size() != required_list_size) {
            throw InvalidValueError(config_,
                                    "branch_names",
                                    "With the current configuration, this parameter requires exactly " +
                                        std::to_string(required_list_size) + " entries, one for each branch to be read");
        }

        // Convert list to map for easier lookup:
        size_t it = (time_available_ ? 3 : 2);
        std::map<std::string, std::string> branches = {{"event", branch_list.at(0)},
                                                       {"energy", branch_list.at(1)},
                                                       {"px", branch_list.at(it++)},
                                                       {"py", branch_list.at(it++)},
                                                       {"pz", branch_list.at(it++)},
                                                       {"volume", branch_list.at(it++)},
                                                       {"pdg", branch_list.at(it++)}};
        if(time_available_) {
            branches["time"] = branch_list.at(2);
        }
        if(create_mcparticles_) {
            branches["track_id"] = branch_list.at(it++);
            branches["parent_id"] = branch_list.at(it++);
        }

        LOG(DEBUG) << "List of configured branches and their names:";
        for(const auto& branch : branches) {
            LOG(DEBUG) << branch.first << ": \"" << branch.second << "\"";
        }

        // Set up branch pointers
        create_tree_reader(event_, branches.at("event"));
        create_tree_reader(edep_, branches.at("energy"));
        if(time_available_) {
            create_tree_reader(time_, branches.at("time"));
        }
        create_tree_reader(px_, branches.at("px"));
        create_tree_reader(py_, branches.at("py"));
        create_tree_reader(pz_, branches.at("pz"));
        create_tree_reader(volume_, branches.at("volume"));
        create_tree_reader(pdg_code_, branches.at("pdg"));
        if(create_mcparticles_) {
            create_tree_reader(track_id_, branches.at("track_id"));
            create_tree_reader(parent_id_, branches.at("parent_id"));
        }

        // Advance to first entry of the tree:
        tree_reader_->Next();

        // Only after loading the first entry we can actually check the branch status:
        check_tree_reader(event_);
        check_tree_reader(edep_);
        if(time_available_) {
            check_tree_reader(time_);
        }
        check_tree_reader(px_);
        check_tree_reader(py_);
        check_tree_reader(pz_);
        check_tree_reader(volume_);
        check_tree_reader(pdg_code_);
        if(create_mcparticles_) {
            check_tree_reader(track_id_);
            check_tree_reader(parent_id_);
        }

    } else {
        throw InvalidValueError(config_, "model", "only models 'root' and 'csv' are currently supported");
    }

    // If requested, prepare output plots
    if(config_.get<bool>("output_plots")) {
        LOG(TRACE) << "Creating output plots";
        for(auto& detector : geo_manager_->getDetectors()) {

            // Plot axis are in kilo electrons - convert from framework units!
            int maximum = static_cast<int>(Units::convert(config_.get<int>("output_plots_scale"), "ke"));
            int nbins = 5 * maximum;

            // Create histograms if needed
            std::string plot_name = "deposited_charge_" + detector->getName();
            charge_per_event_[detector->getName()] = CreateHistogram<TH1D>(
                plot_name.c_str(), "deposited charge per event;deposited charge [ke];events", nbins, 0, maximum);
        }
    }
}

template <typename T>
void DepositionReaderModule::create_tree_reader(std::shared_ptr<T>& branch_ptr, const std::string& name) {
    branch_ptr = std::make_shared<T>(*tree_reader_, name.c_str());
}

template <typename T> void DepositionReaderModule::check_tree_reader(std::shared_ptr<T> branch_ptr) {
    if(branch_ptr->GetSetupStatus() < 0) {
        throw InvalidValueError(
            config_, "branch_names", "Could not read branch \"" + std::string(branch_ptr->GetBranchName()) + "\"");
    }
}

void DepositionReaderModule::run(Event* event) {
    // We can not read multiple events at the same time so we need to synchronize access
    std::lock_guard<std::mutex> lock{mutex_};
    auto event_num = event->number;

    // Set of deposited charges in this event
    std::map<std::shared_ptr<Detector>, std::vector<ROOT::Math::XYZPoint>> deposit_position;
    std::map<std::shared_ptr<Detector>, std::vector<unsigned int>> deposit_charge;
    std::map<std::shared_ptr<Detector>, std::vector<double>> deposit_time;

    std::map<std::shared_ptr<Detector>, std::vector<ROOT::Math::XYZPoint>> mc_particle_start;
    std::map<std::shared_ptr<Detector>, std::vector<ROOT::Math::XYZPoint>> mc_particle_end;
    std::map<std::shared_ptr<Detector>, std::vector<int>> mc_particle_code;
    std::map<std::shared_ptr<Detector>, std::vector<double>> mc_particle_time;
    std::map<std::shared_ptr<Detector>, std::vector<int>> mc_particle_parent;

    std::map<std::shared_ptr<Detector>, std::vector<int>> particles_to_deposits;
    std::map<std::shared_ptr<Detector>, std::map<int, size_t>> track_id_to_mcparticle;

<<<<<<< HEAD
    LOG(DEBUG) << "Start reading event " << event_num;
=======
    LOG(DEBUG) << "Start reading event " << event;
    int curr_event_id = -1;
>>>>>>> ef776e4b
    bool end_of_run = false;
    std::string eof_message;

    do {
        bool read_status = false;
        ROOT::Math::XYZPoint global_position;
        std::string volume;
        double energy = NAN, time = NAN;
        int pdg_code = 0, track_id = 0, parent_id = 0;

        try {
            if(file_model_ == "csv") {
                read_status = read_csv(event_num, volume, global_position, time, energy, pdg_code, track_id, parent_id);
            } else if(file_model_ == "root") {
<<<<<<< HEAD
                read_status = read_root(event_num, volume, global_position, time, energy, pdg_code, track_id, parent_id);
=======
                read_status =
                    read_root(event, curr_event_id, volume, global_position, time, energy, pdg_code, track_id, parent_id);
>>>>>>> ef776e4b
            }
        } catch(EndOfRunException& e) {
            end_of_run = true;
            eof_message = e.what();
        }

        if(!read_status || end_of_run) {
            break;
        }

        auto detectors = geo_manager_->getDetectors();
        auto pos = std::find_if(detectors.begin(), detectors.end(), [volume](const std::shared_ptr<Detector>& d) {
            return d->getName() == volume;
        });
        if(pos == detectors.end()) {
            LOG(TRACE) << "Ignored detector \"" << volume << "\", not found in current simulation";
            continue;
        }
        // Assign detector
        auto detector = (*pos);
        LOG(DEBUG) << "Found detector \"" << detector->getName() << "\"";

        auto local_position = detector->getLocalPosition(global_position);
        if(!detector->isWithinSensor(local_position)) {
            LOG(WARNING) << "Found deposition outside sensor at " << Units::display(local_position, {"mm", "um"})
                         << ", global " << Units::display(global_position, {"mm", "um"}) << ". Skipping.";
            continue;
        }

        // Calculate number of electron hole pairs produced, taking into account fluctuations between ionization and lattice
        // excitations via the Fano factor. We assume Gaussian statistics here.
        auto mean_charge = energy / charge_creation_energy_;
        std::normal_distribution<double> charge_fluctuation(mean_charge, std::sqrt(mean_charge * fano_factor_));
        auto charge = static_cast<unsigned int>(charge_fluctuation(event->getRandomEngine()));

        LOG(DEBUG) << "Found deposition of " << charge << " e/h pairs inside sensor at "
                   << Units::display(local_position, {"mm", "um"}) << " in detector " << detector->getName() << ", global "
                   << Units::display(global_position, {"mm", "um"}) << ", particleID " << pdg_code;

        // Store information about deposited charge carriers
        deposit_position[detector].push_back(global_position);
        deposit_charge[detector].push_back(charge);
        deposit_time[detector].push_back(time);

        // No MCParticle creation requested:
        if(!create_mcparticles_) {
            continue;
        }

        // MCParticle:
        auto iter = track_id_to_mcparticle[detector].find(track_id);
        if(iter == track_id_to_mcparticle[detector].end()) {
            // We have not yet seen this MCParticle, let's store it and keep track of the track id
            LOG(DEBUG) << "Adding new MCParticle, track id " << track_id << ", PDG code " << pdg_code;
            mc_particle_start[detector].push_back(global_position);
            mc_particle_end[detector].push_back(global_position);
            mc_particle_time[detector].push_back(time);
            mc_particle_code[detector].push_back(pdg_code);
            mc_particle_parent[detector].push_back(parent_id);
            track_id_to_mcparticle[detector][track_id] = (mc_particle_start[detector].size() - 1);
        } else {
            LOG(DEBUG) << "Found MCParticle with track id " << track_id << ", updating position";
            mc_particle_end[detector].at(iter->second) = global_position;
        }

        particles_to_deposits[detector].push_back(track_id);
    } while(true);

    LOG(INFO) << "Finished reading event " << event;

    double time_reference = 0;

    // Loop over all known detectors and dispatch messages for them
    for(const auto& detector : geo_manager_->getDetectors()) {

        if(!mc_particle_time[detector].empty()) {
            time_reference = *std::min_element(mc_particle_time[detector].begin(), mc_particle_time[detector].end());
            LOG(DEBUG) << "Earliest MCParticle arrived on detector " << detector->getName() << " at "
                       << Units::display(time_reference, {"ns", "ps"}) << " global";
        }

        std::vector<MCParticle> mc_particles;
        for(size_t i = 0; i < mc_particle_start[detector].size(); i++) {
            auto start_global = mc_particle_start[detector].at(i);
            auto start_local = detector->getLocalPosition(start_global);
            auto end_global = mc_particle_end[detector].at(i);
            auto end_local = detector->getLocalPosition(end_global);

            auto pdg_code = mc_particle_code[detector].at(i);
            auto time = mc_particle_time[detector].at(i);
            auto parent_id = mc_particle_parent[detector].at(i);

            mc_particles.emplace_back(
                start_local, start_global, end_local, end_global, pdg_code, time - time_reference, time);

            // Check if we know the parent - and set it:
            auto parent = track_id_to_mcparticle[detector].find(parent_id);
            if(parent != track_id_to_mcparticle[detector].end()) {
                LOG(DEBUG) << "Adding parent relation to MCParticle with track id " << parent_id;
                mc_particles.back().setParent(&mc_particles.at(parent->second));
            } else {
                LOG(DEBUG) << "Parent MCParticle is unknown, parent id " << parent_id;
            }
        }

        // Send the mc particle information if available
        bool has_mcparticles = !mc_particles.empty();
        auto mc_particle_message = std::make_shared<MCParticleMessage>(std::move(mc_particles), detector);
        if(has_mcparticles) {
            messenger_->dispatchMessage(this, mc_particle_message, event);
        }

        if(!deposit_position[detector].empty()) {
            std::map<std::shared_ptr<Detector>, std::vector<DepositedCharge>> deposits;
            double total_deposits = 0;

            for(size_t i = 0; i < deposit_position[detector].size(); i++) {
                auto global_position = deposit_position[detector].at(i);
                auto local_position = detector->getLocalPosition(global_position);
                auto time = deposit_time[detector].at(i);
                auto charge = deposit_charge[detector].at(i);
                total_deposits += 2 * charge;

                // Deposit electron
                deposits[detector].emplace_back(
                    local_position, global_position, CarrierType::ELECTRON, charge, time - time_reference, time);

                if(create_mcparticles_) {
                    deposits[detector].back().setMCParticle(&mc_particle_message->getData().at(
                        track_id_to_mcparticle[detector].at(particles_to_deposits[detector].at(i))));
                }

                // Deposit hole
                deposits[detector].emplace_back(
                    local_position, global_position, CarrierType::HOLE, charge, time - time_reference, time);
                if(create_mcparticles_) {
                    deposits[detector].back().setMCParticle(&mc_particle_message->getData().at(
                        track_id_to_mcparticle[detector].at(particles_to_deposits[detector].at(i))));
                }
            }

            // Create a new charge deposit message
            LOG(DEBUG) << "Detector " << detector->getName() << " has " << deposits[detector].size() << " deposits";
            auto deposit_message = std::make_shared<DepositedChargeMessage>(std::move(deposits[detector]), detector);

            // Dispatch the message
            messenger_->dispatchMessage(this, deposit_message, event);

            // Fill output plots if requested:
            if(config_.get<bool>("output_plots")) {
                double charge = static_cast<double>(Units::convert(total_deposits, "ke"));
                charge_per_event_[detector->getName()]->Fill(charge);
            }
        }
    }

    // Request end-of-run since we don't have events anymore
    if(end_of_run) {
        throw EndOfRunException(eof_message);
    }
}

void DepositionReaderModule::finalize() {
    if(config_.get<bool>("output_plots")) {
        // Write histograms
        LOG(TRACE) << "Writing output plots to file";
        for(auto& plot : charge_per_event_) {
            plot.second->Write();
        }
    }
}
<<<<<<< HEAD
bool DepositionReaderModule::read_root(uint64_t event_num,
=======
bool DepositionReaderModule::read_root(unsigned int event_num,
                                       int& curr_event_id,
>>>>>>> ef776e4b
                                       std::string& volume,
                                       ROOT::Math::XYZPoint& position,
                                       double& time,
                                       double& energy,
                                       int& pdg_code,
                                       int& track_id,
                                       int& parent_id) {

    auto status = tree_reader_->GetEntryStatus();
    if(status == TTreeReader::kEntryNotFound || status == TTreeReader::kEntryBeyondEnd) {
        throw EndOfRunException("Requesting end of run: end of tree reached");
    } else if(status != TTreeReader::kEntryValid) {
        throw EndOfRunException("Problem reading from tree, error: " + std::to_string(static_cast<int>(status)));
    }

<<<<<<< HEAD
    // Separate individual events
    if(static_cast<uint64_t>(*event_->Get()) > event_num - 1) {
        return false;
=======
    if(require_sequential_events_) {
        // sequential read, return if eventID is larger than allpix-squared event number
        if(static_cast<unsigned int>(*event_->Get()) > event_num - 1) {
            return false;
        }
    } else {
        // non-sequential read, return if eventID changes (requires events to be in blocks)
        if(curr_event_id == -1) {
            // first entry in event, save eventID for later
            curr_event_id = *event_->Get();
            LOG(TRACE) << "Read eventID " << curr_event_id;
        } else {
            // check if eventID changed compared to last entry, if yes reset curr_event_id
            if(*event_->Get() != curr_event_id) {
                curr_event_id = -1;
                return false;
            }
        }
>>>>>>> ef776e4b
    }

    // Read detector name
    // NOTE volume_->GetSize() is the full length, we might want to cut only part of the name
    // NOTE the string is a C string ending with \0, so we have to remove the last character
    auto full_length = volume_->GetSize() - 1;
    auto length = (volume_chars_ != 0 ? std::min(volume_chars_, full_length) : full_length);
    volume = std::string(static_cast<char*>(volume_->GetAddress()), length);

    // Read other information, interpret in framework units:
    position = ROOT::Math::XYZPoint(
        Units::get(*px_->Get(), unit_length_), Units::get(*py_->Get(), unit_length_), Units::get(*pz_->Get(), unit_length_));

    // Attempt to read time only if available:
    time = (time_available_ ? Units::get(*time_->Get(), unit_time_) : 0);
    energy = Units::get(*edep_->Get(), unit_energy_);

    // Read PDG code and track ids
    pdg_code = (*pdg_code_->Get());
    if(create_mcparticles_) {
        track_id = (*track_id_->Get());
        parent_id = (*parent_id_->Get());
    }

    // Return and advance to next tree entry:
    tree_reader_->Next();
    return true;
}

bool DepositionReaderModule::read_csv(uint64_t event_num,
                                      std::string& volume,
                                      ROOT::Math::XYZPoint& position,
                                      double& time,
                                      double& energy,
                                      int& pdg_code,
                                      int& track_id,
                                      int& parent_id) {

    std::string line, tmp;
    do {
        // Read input file line-by-line and trim whitespaces at beginning and end:
        std::getline(*input_file_, line);
        line = allpix::trim(line);
        LOG(TRACE) << "Line read: " << line;

        // Request end of run if we reached end of file:
        if(input_file_->eof()) {
            throw EndOfRunException("Requesting end of run, CSV file only contains data for " + std::to_string(event_num) +
                                    " events");
        }

        // Check for event header:
        if(line.front() == 'E') {
            std::stringstream lse(line);
            uint64_t event_read = 0;
            lse >> tmp >> event_read;
            if(event_read + 1 > event_num) {
                return false;
            }
            LOG(DEBUG) << "Parsed header of event " << event_read << ", continuing";
            continue;
        }
    } while(line.empty() || line.front() == '#' || line.front() == 'E');

    std::istringstream ls(line);
    double px = NAN, py = NAN, pz = NAN;

    std::getline(ls, tmp, ',');
    std::istringstream(tmp) >> pdg_code;

    if(time_available_) {
        std::getline(ls, tmp, ',');
        std::istringstream(tmp) >> time;
    }

    std::getline(ls, tmp, ',');
    std::istringstream(tmp) >> energy;

    std::getline(ls, tmp, ',');
    std::istringstream(tmp) >> px;
    std::getline(ls, tmp, ',');
    std::istringstream(tmp) >> py;
    std::getline(ls, tmp, ',');
    std::istringstream(tmp) >> pz;

    std::getline(ls, volume, ',');
    volume = allpix::trim(volume);

    if(create_mcparticles_) {
        std::getline(ls, tmp, ',');
        std::istringstream(tmp) >> track_id;
        std::getline(ls, tmp, ',');
        std::istringstream(tmp) >> parent_id;
    }

    // Select the detector name from this:
    if(volume_chars_ != 0) {
        volume = volume.substr(0, std::min(volume_chars_, volume.size()));
        LOG(TRACE) << "Truncated detector name: " << volume;
    }

    // Calculate the charge deposit at a global position and convert the proper units
    position =
        ROOT::Math::XYZPoint(Units::get(px, unit_length_), Units::get(py, unit_length_), Units::get(pz, unit_length_));
    time = (time_available_ ? Units::get(time, unit_time_) : 0);
    energy = Units::get(energy, unit_energy_);

    return true;
}<|MERGE_RESOLUTION|>--- conflicted
+++ resolved
@@ -217,12 +217,8 @@
     std::map<std::shared_ptr<Detector>, std::vector<int>> particles_to_deposits;
     std::map<std::shared_ptr<Detector>, std::map<int, size_t>> track_id_to_mcparticle;
 
-<<<<<<< HEAD
     LOG(DEBUG) << "Start reading event " << event_num;
-=======
-    LOG(DEBUG) << "Start reading event " << event;
-    int curr_event_id = -1;
->>>>>>> ef776e4b
+    int64_t curr_event_id = -1;
     bool end_of_run = false;
     std::string eof_message;
 
@@ -237,12 +233,8 @@
             if(file_model_ == "csv") {
                 read_status = read_csv(event_num, volume, global_position, time, energy, pdg_code, track_id, parent_id);
             } else if(file_model_ == "root") {
-<<<<<<< HEAD
-                read_status = read_root(event_num, volume, global_position, time, energy, pdg_code, track_id, parent_id);
-=======
-                read_status =
-                    read_root(event, curr_event_id, volume, global_position, time, energy, pdg_code, track_id, parent_id);
->>>>>>> ef776e4b
+                read_status = read_root(
+                    event_num, curr_event_id, volume, global_position, time, energy, pdg_code, track_id, parent_id);
             }
         } catch(EndOfRunException& e) {
             end_of_run = true;
@@ -414,12 +406,8 @@
         }
     }
 }
-<<<<<<< HEAD
 bool DepositionReaderModule::read_root(uint64_t event_num,
-=======
-bool DepositionReaderModule::read_root(unsigned int event_num,
-                                       int& curr_event_id,
->>>>>>> ef776e4b
+                                       int64_t& curr_event_id,
                                        std::string& volume,
                                        ROOT::Math::XYZPoint& position,
                                        double& time,
@@ -435,14 +423,9 @@
         throw EndOfRunException("Problem reading from tree, error: " + std::to_string(static_cast<int>(status)));
     }
 
-<<<<<<< HEAD
-    // Separate individual events
-    if(static_cast<uint64_t>(*event_->Get()) > event_num - 1) {
-        return false;
-=======
     if(require_sequential_events_) {
         // sequential read, return if eventID is larger than allpix-squared event number
-        if(static_cast<unsigned int>(*event_->Get()) > event_num - 1) {
+        if(static_cast<uint64_t>(*event_->Get()) > event_num - 1) {
             return false;
         }
     } else {
@@ -458,7 +441,6 @@
                 return false;
             }
         }
->>>>>>> ef776e4b
     }
 
     // Read detector name
