--- conflicted
+++ resolved
@@ -33,13 +33,8 @@
     config_.setAlias("bias_voltage", "voltage");
 }
 
-<<<<<<< HEAD
 void ElectricFieldReaderModule::init(std::mt19937_64&) {
-    ElectricFieldType type = ElectricFieldType::GRID;
-=======
-void ElectricFieldReaderModule::init() {
     FieldType type = FieldType::GRID;
->>>>>>> 884bfd25
 
     // Check field strength
     auto field_model = config_.get<std::string>("model");
