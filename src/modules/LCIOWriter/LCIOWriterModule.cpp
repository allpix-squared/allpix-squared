--- conflicted
+++ resolved
@@ -91,13 +91,9 @@
 }
 
 LCIOWriterModule::LCIOWriterModule(Configuration& config, Messenger* messenger, GeometryManager* geo)
-<<<<<<< HEAD
     : BufferedModule<LCIOWriterModuleData>(config), geo_mgr_(geo) {
-=======
-    : WriterModule(config), geo_mgr_(geo) {
     // Enable parallelization of this module if multithreading is enabled
     enable_parallelization();
->>>>>>> 10052dac
 
     // Bind pixel hits message
     messenger->bindMulti<PixelHitMessage>(this, MsgFlags::REQUIRED);
