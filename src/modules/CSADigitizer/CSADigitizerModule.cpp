--- conflicted
+++ resolved
@@ -253,16 +253,6 @@
                                       amplified_pulse_vec);
         }
 
-<<<<<<< HEAD
-        // Add the hit to the hitmap
-        if(store_tot_) {
-            hits.emplace_back(pixel, compare_result.first, compare_result.first, compare_result.second, &pixel_charge);
-        } else {
-            // calculate pulse integral with noise
-            auto amplified_pulse_integral =
-                std::accumulate(amplified_pulse_with_noise.begin(), amplified_pulse_with_noise.end(), 0.0);
-            hits.emplace_back(pixel, compare_result.first, compare_result.first, amplified_pulse_integral, &pixel_charge);
-=======
         // Find threshold crossing - if any:
         auto arrival = get_toa(timestep, amplified_pulse_vec);
         if(!std::get<0>(arrival)) {
@@ -289,11 +279,10 @@
             h_tot->Fill(charge);
             h_toa->Fill(time);
             h_pxq_vs_tot->Fill(inputcharge / 1e3, charge);
->>>>>>> 687e1a26
         }
 
         // Add the hit to the hitmap
-        hits.emplace_back(pixel, time, charge, &pixel_charge);
+        hits.emplace_back(pixel, time, time, charge, &pixel_charge);
     }
 
     // Output summary and update statistics
