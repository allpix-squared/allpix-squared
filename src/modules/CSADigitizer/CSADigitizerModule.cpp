--- conflicted
+++ resolved
@@ -228,24 +228,12 @@
 
         // Fill a graphs with the individual pixel pulses:
         if(output_pulsegraphs_) {
-<<<<<<< HEAD
-            const std::string s_event_num = std::to_string(event->number);
-            const std::string s_pixel_index = std::to_string(pixel_index.x()) + "-" + std::to_string(pixel_index.y());
-            const std::string s_name_without = "csa_pulse_before_noise";
-            const std::string s_title_without = "Amplifier signal without noise";
-            const std::string s_name_with = "csa_pulse_with_noise";
-            const std::string s_title_with = "Amplifier signal with added noise";
-
-            create_output_pulsegraphs(
-                s_event_num, s_pixel_index, s_name_without, s_title_without, timestep, amplified_pulse_vec);
-=======
-            create_output_pulsegraphs(std::to_string(event_num),
+            create_output_pulsegraphs(std::to_string(event->number),
                                       std::to_string(pixel_index.x()) + "-" + std::to_string(pixel_index.y()),
                                       "csa_pulse_before_noise",
                                       "Amplifier signal without noise",
                                       timestep,
                                       amplified_pulse_vec);
->>>>>>> b693276e
 
             create_output_pulsegraphs(std::to_string(event->number),
                                       std::to_string(pixel_index.x()) + "-" + std::to_string(pixel_index.y()),
