--- conflicted
+++ resolved
@@ -113,19 +113,10 @@
         ROOT::Math::XYZVector magnetic_field_;
 
         // Statistical information
-<<<<<<< HEAD
         mutable unsigned int total_propagated_charges_{};
         mutable unsigned int total_steps_{};
         mutable long double total_time_{};
-=======
-        unsigned int total_propagated_charges_{};
-        unsigned int total_steps_{};
-        long double total_time_{};
-
-        // List of points to plot to plot for output plots
-        std::vector<std::pair<PropagatedCharge, std::vector<ROOT::Math::XYZPoint>>> output_plot_points_;
         TH1D* step_length_histo_;
->>>>>>> 3b28adc6
     };
 
 } // namespace allpix