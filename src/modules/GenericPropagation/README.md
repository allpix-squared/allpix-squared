--- conflicted
+++ resolved
@@ -1,18 +1,3 @@
-<<<<<<< HEAD
-<!--
-SPDX-FileCopyrightText: 2017-2022 CERN and the Allpix Squared authors
-SPDX-License-Identifier: CC-BY-4.0
--->
-
-# GenericPropagation
-**Maintainer**: Koen Wolters (<koen.wolters@cern.ch>), Simon Spannagel (<simon.spannagel@cern.ch>)  
-**Status**: Functional  
-**Input**: DepositedCharge  
-**Output**: PropagatedCharge
-
-### Description
-Simulates the propagation of electrons and/or holes through the sensitive sensor volume of the detector. It allows to propagate sets of charge carriers together in order to speed up the simulation while maintaining the required accuracy. The propagation process for these sets is fully independent and no interaction is simulated. The maximum size of the set of propagated charges and thus the accuracy of the propagation can be controlled via the `charge_per_step` parameter. The maximum number of charge groups to be propagated for a single deposit position can be controlled via the `max_charge_groups` parameter.
-=======
 ---
 # SPDX-FileCopyrightText: 2017-2022 CERN and the Allpix Squared authors
 # SPDX-License-Identifier: CC-BY-4.0 OR MIT
@@ -25,8 +10,7 @@
 ---
 
 ## Description
-Simulates the propagation of electrons and/or holes through the sensitive sensor volume of the detector. It allows to propagate sets of charge carriers together in order to speed up the simulation while maintaining the required accuracy. The propagation process for these sets is fully independent and no interaction is simulated. The maximum size of the set of propagated charges and thus the accuracy of the propagation can be controlled.
->>>>>>> 680fc61c
+Simulates the propagation of electrons and/or holes through the sensitive sensor volume of the detector. It allows to propagate sets of charge carriers together in order to speed up the simulation while maintaining the required accuracy. The propagation process for these sets is fully independent and no interaction is simulated. The maximum size of the set of propagated charges and thus the accuracy of the propagation can be controlled via the `charge_per_step` parameter. The maximum number of charge groups to be propagated for a single deposit position can be controlled via the `max_charge_groups` parameter.
 
 The propagation consists of a combination of drift and diffusion simulation. The drift is calculated using the charge carrier velocity derived from the charge carrier mobility and the magnetic field via a calculation of the Lorentz drift. The correct mobility for either electrons or holes is automatically chosen, based on the type of the charge carrier under consideration. Thus, also input with both electrons and holes is treated properly. The mobility model can be chosen using the `mobility_model` parameter, and a list of available models can be found in the user manual.
 
