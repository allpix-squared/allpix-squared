/**
 * @file
 * @brief Base of detector implementation
 *
 * @copyright Copyright (c) 2017-2019 CERN and the Allpix Squared authors.
 * This software is distributed under the terms of the MIT License, copied verbatim in the file "LICENSE.md".
 * In applying this license, CERN does not waive the privileges and immunities granted to it by virtue of its status as an
 * Intergovernmental Organization or submit itself to any jurisdiction.
 */

#ifndef ALLPIX_DETECTOR_H
#define ALLPIX_DETECTOR_H

#include <array>
#include <functional>
#include <map>
#include <memory>
#include <string>
#include <tuple>
#include <typeindex>
#include <vector>

#include <Math/Point3D.h>
#include <Math/Rotation3D.h>
#include <Math/Transform3D.h>

#include "Detector.hpp"
#include "DetectorField.hpp"
#include "DetectorModel.hpp"

#include "objects/Pixel.hpp"

namespace allpix {

    /**
     * @brief Instantiation of a detector model in the world
     *
     * Contains the detector in the world with several unique properties (like the electric field). All model specific
     * properties are stored in its DetectorModel instead.
     */
    class Detector {
        friend class GeometryManager;

    public:
        /**
         * @brief Constructs a detector in the geometry
         * @param name Unique name of the detector
         * @param model Model of the detector
         * @param position Position in the world frame
         * @param orientation Rotation matrix representing the orientation
         */
        Detector(std::string name,
                 std::shared_ptr<DetectorModel> model,
                 ROOT::Math::XYZPoint position,
                 const ROOT::Math::Rotation3D& orientation);

        /**
         * @brief Get name of the detector
         * @return Detector name
         */
        std::string getName() const;

        /**
         * @brief Get type of the detector
         * @return Type of the detector model
         */
        std::string getType() const;

        /**
         * @brief Get position in the world
         * @return Global position in Cartesian coordinates
         */
        ROOT::Math::XYZPoint getPosition() const;
        /**
         * @brief Get orientation in the world
         * @return Rotation matrix representing the orientation
         */
        ROOT::Math::Rotation3D getOrientation() const;

        /**
         * @brief Convert a global position to a position in the detector frame
         * @param global_pos Position in the global frame
         * @return Position in the local frame
         */
        ROOT::Math::XYZPoint getLocalPosition(const ROOT::Math::XYZPoint& global_pos) const;
        /**
         * @brief Convert a position in the detector frame to a global position
         * @param local_pos Position in the local frame
         * @return Position in the global frame
         */
        ROOT::Math::XYZPoint getGlobalPosition(const ROOT::Math::XYZPoint& local_pos) const;

        /**
         * @brief Returns if a local position is within the sensitive device
         * @return True if a local position is within the sensor, false otherwise
         */
        bool isWithinSensor(const ROOT::Math::XYZPoint& local_pos) const;

        /**
         * @brief Returns if a local position is within the pixel implant region of the sensitive device
         * @return True if a local position is within the pixel implant, false otherwise
         */
        bool isWithinImplant(const ROOT::Math::XYZPoint& local_pos) const;

        /**
         * @brief Return a pixel object from the x- and y-index values
         * @return Pixel object
         */
        Pixel getPixel(unsigned int x, unsigned int y) const;

        /**
         * @brief Return a pixel object from the pixel index
         * @return Pixel object
         */
        Pixel getPixel(const Pixel::Index& index) const;

        /**
         * @brief Returns if the detector has an electric field in the sensor
         * @return True if the detector has an electric field, false otherwise
         */
        bool hasElectricField() const;
        /**
         * @brief Return the type of electric field that is simulated.
         * @return The type of the electric field
         */
        FieldType getElectricFieldType() const;
        /**
         * @brief Get the electric field in the sensor at a local position
         * @param pos Position in the local frame
         * @return Vector of the field at the queried point
         */
        ROOT::Math::XYZVector getElectricField(const ROOT::Math::XYZPoint& local_pos) const;

        /**
         * @brief Set the electric field in a single pixel in the detector using a grid
         * @param field Flat array of the field vectors (see detailed description)
         * @param sizes The dimensions of the flat electric field array
         * @param scales Scaling factors for the field size, given in fractions of a pixel unit cell in x and y
         * @param thickness_domain Domain in local coordinates in the thickness direction where the field holds
         */
        void setElectricFieldGrid(std::shared_ptr<std::vector<double>> field,
                                  std::array<size_t, 3> sizes,
                                  std::array<double, 2> scales,
                                  std::array<double, 2> offset,
                                  std::pair<double, double> thickness_domain);
        /**
         * @brief Set the electric field in a single pixel using a function
         * @param function Function used to retrieve the electric field
         * @param type Type of the electric field function used
         * @param thickness_domain Domain in local coordinates in the thickness direction where the field holds
         */
        void setElectricFieldFunction(FieldFunction<ROOT::Math::XYZVector> function,
                                      std::pair<double, double> thickness_domain,
                                      FieldType type = FieldType::CUSTOM);

        /**
<<<<<<< HEAD
         * @brief Returns if the detector has a doping profile in the sensor
         * @return True if the detector has a doping profile, false otherwise
         */
        bool hasDopingProfile() const;
        /**
         * @brief Return the type of doping profile that is simulated.
         * @return The type of the doping profile
         */
        FieldType getDopingProfileType() const;
        /**
         * @brief Get the doping profile in the sensor at a local position
         * @param pos Position in the local frame
         * @return Value of the field at the queried point
         */
        double getDopingProfile(const ROOT::Math::XYZPoint& local_pos) const;

        /**
         * @brief Set the doping profile in a single pixel in the detector using a grid
         * @param field Flat array of the field (see detailed description)
         * @param sizes The dimensions of the flat doping profile array
         * @param scales Scaling factors for the field size, given in fractions of a pixel unit cell in x and y
         */
        void setDopingProfileGrid(std::shared_ptr<std::vector<double>> field,
                                  std::array<size_t, 3> sizes,
                                  std::array<double, 2> scales,
                                  std::array<double, 2> offset);
        /**
         * @brief Set the doping profile in a single pixel using a function
         * @param function Function used to retrieve the doping profile
         * @param type Type of the doping profile function used
         */
        void setDopingProfileFunction(FieldFunction<double> function, FieldType type = FieldType::CUSTOM);

        /**
             * @brief Set the magnetic field in the detector
             * @param function Function used to retrieve the magnetic field
             * @param type Type of the magnetic field function used
     holds
             */
=======
         * @brief Returns if the detector has a weighting potential in the sensor
         * @return True if the detector has a weighting potential, false otherwise
         */
        bool hasWeightingPotential() const;
        /**
         * @brief Return the type of weighting potential that is simulated.
         * @return The type of the weighting potential
         */
        FieldType getWeightingPotentialType() const;

        /**
         * @brief Get the weighting potential in the sensor at a local position
         * @param pos Position in the local frame
         * @param x x-coordinate of the pixel for which we want the weighting potential
         * @param y y-coordinate of the pixel for which we want the weighting potential
         * @return Value of the potential at the queried point
         */
        double getWeightingPotential(const ROOT::Math::XYZPoint& local_pos, const Pixel::Index& reference) const;

        /**
         * @brief Set the weighting potential in a single pixel in the detector using a grid
         * @param potential Flat array of the potential vectors (see detailed description)
         * @param sizes The dimensions of the flat weighting potential array
         * @param thickness_domain Domain in local coordinates in the thickness direction where the potential holds
         */
        void setWeightingPotentialGrid(std::shared_ptr<std::vector<double>> potential,
                                       std::array<size_t, 3> sizes,
                                       std::array<double, 2> scales,
                                       std::array<double, 2> offset,
                                       std::pair<double, double> thickness_domain);
        /**
         * @brief Set the weighting potential in a single pixel using a function
         * @param function Function used to retrieve the weighting potential
         * @param type Type of the weighting potential function used
         * @param thickness_domain Domain in local coordinates in the thickness direction where the potential holds
         */
        void setWeightingPotentialFunction(FieldFunction<double> function,
                                           std::pair<double, double> thickness_domain,
                                           FieldType type = FieldType::CUSTOM);

        /**
         * @brief Set the magnetic field in the detector
         * @param function Function used to retrieve the magnetic field
         * @param type Type of the magnetic field function used
         */
>>>>>>> 811af4f7
        void setMagneticField(ROOT::Math::XYZVector b_field);

        /**
         * @brief Returns if the detector has a magnetic field in the sensor
         * @return True if the detector has an magnetic field, false otherwise
         */
        bool hasMagneticField() const;
        /**
         * @brief Get the magnetic field in the sensor at a local position
         * @param pos Position in the local frame
         * @return Vector of the field at the queried point
         */
        ROOT::Math::XYZVector getMagneticField() const;

        /**
         * @brief Get the model of this detector
         * @return Pointer to the constant detector model
         */
        const std::shared_ptr<DetectorModel> getModel() const;

        /**
         * @brief Fetch an external object linked to this detector
         * @param name Name of the external object
         * @return External object or null pointer if it does not exists
         */
        template <typename T> std::shared_ptr<T> getExternalObject(const std::string& name);
        /**
         * @brief Sets an external object linked to this detector
         * @param name Name of the external object
         * @param model External object of arbitrary type
         */
        template <typename T> void setExternalObject(const std::string& name, std::shared_ptr<T> model);

    private:
        /**
         * @brief Constructs a detector in the geometry without a model (added later by the \ref GeometryManager)
         * @param name Unique name of the detector
         * @param position Position in the world frame
         * @param orientation Rotation matrix representing the orientation
         */
        Detector(std::string name, ROOT::Math::XYZPoint position, const ROOT::Math::Rotation3D& orientation);

        /**
         * @brief Set the detector model (used by the \ref GeometryManager for lazy loading)
         * @param model Detector model to attach
         */
        void set_model(std::shared_ptr<DetectorModel> model);

        /**
         * @brief Create the coordinate transformation
         */
        void build_transform();

        std::string name_;
        std::shared_ptr<DetectorModel> model_;

        ROOT::Math::XYZPoint position_;
        ROOT::Math::Rotation3D orientation_;

        // Transform matrix from global to local coordinates
        ROOT::Math::Transform3D transform_;

        // Electric field
        DetectorField<ROOT::Math::XYZVector, 3> electric_field_;

        // Weighting potential
        DetectorField<double, 1> weighting_potential_;

        // Magnetic field properties
        ROOT::Math::XYZVector magnetic_field_;
        bool magnetic_field_on_;

        // Doping profile properties
        DetectorField<double, 1> doping_profile_;

        std::map<std::type_index, std::map<std::string, std::shared_ptr<void>>> external_objects_;
    };

    /**
     * If the returned object is not a null pointer it is guaranteed to be of the correct type
     */
    template <typename T> std::shared_ptr<T> Detector::getExternalObject(const std::string& name) {
        return std::static_pointer_cast<T>(external_objects_[typeid(T)][name]);
    }
    /**
     * Stores external representations of objects in this detector that need to be shared between modules.
     */
    template <typename T> void Detector::setExternalObject(const std::string& name, std::shared_ptr<T> model) {
        external_objects_[typeid(T)][name] = std::static_pointer_cast<void>(model);
    }
} // namespace allpix

#endif /* ALLPIX_DETECTOR_H */<|MERGE_RESOLUTION|>--- conflicted
+++ resolved
@@ -154,7 +154,6 @@
                                       FieldType type = FieldType::CUSTOM);
 
         /**
-<<<<<<< HEAD
          * @brief Returns if the detector has a doping profile in the sensor
          * @return True if the detector has a doping profile, false otherwise
          */
@@ -189,12 +188,6 @@
         void setDopingProfileFunction(FieldFunction<double> function, FieldType type = FieldType::CUSTOM);
 
         /**
-             * @brief Set the magnetic field in the detector
-             * @param function Function used to retrieve the magnetic field
-             * @param type Type of the magnetic field function used
-     holds
-             */
-=======
          * @brief Returns if the detector has a weighting potential in the sensor
          * @return True if the detector has a weighting potential, false otherwise
          */
@@ -240,7 +233,6 @@
          * @param function Function used to retrieve the magnetic field
          * @param type Type of the magnetic field function used
          */
->>>>>>> 811af4f7
         void setMagneticField(ROOT::Math::XYZVector b_field);
 
         /**
