--- conflicted
+++ resolved
@@ -1,16 +1,11 @@
 /**
  * @file
-<<<<<<< HEAD
  * @brief Definition of thread pool for concurrent events
- * @copyright MIT License
-=======
- * @brief Definition of thread pool for module multithreading
  *
  * @copyright Copyright (c) 2017-2020 CERN and the Allpix Squared authors.
  * This software is distributed under the terms of the MIT License, copied verbatim in the file "LICENSE.md".
  * In applying this license, CERN does not waive the privileges and immunities granted to it by virtue of its status as an
  * Intergovernmental Organization or submit itself to any jurisdiction.
->>>>>>> 9a5fb3a0
  */
 
 #ifndef ALLPIX_THREADPOOL_H
