--- conflicted
+++ resolved
@@ -318,11 +318,10 @@
     // Construct instantiations from the list of requests
     std::vector<std::pair<ModuleIdentifier, Module*>> module_list;
     for(auto& instance : instantiations) {
-<<<<<<< HEAD
         LOG(DEBUG) << "Creating detector instantiation " << instance.second.getUniqueName();
         // Get current time
         auto start = std::chrono::steady_clock::now();
-=======
+
         // Add internal module config
         config.set<std::string>("_unique_name", instance.second.getUniqueName());
         std::string output_dir;
@@ -333,7 +332,6 @@
         output_dir += path_mod_name;
         config.set<std::string>("_output_dir", output_dir);
 
->>>>>>> 1d17aae9
         // Set the log section header
         std::string old_section_name = Log::getSection();
         std::string section_name = "C:";
